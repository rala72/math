--- conflicted
+++ resolved
@@ -256,7 +256,7 @@
      * @throws IndexOutOfBoundsException if index is invalid
      */
     public T getValue(long index) {
-        if (!isIndexValid(index))
+        if (!isValidIndex(index))
             throw new IndexOutOfBoundsException(EXCEPTION_SIZE_PREFIX + size());
         return getMatrix()
             .getOrDefault((int) (index / getCols()), Collections.emptyMap())
@@ -302,33 +302,6 @@
     }
 
     /**
-<<<<<<< HEAD
-     * @param row row of requested value
-     * @param col col of requested value
-     * @return current value on given position
-     * @throws IndexOutOfBoundsException if row or col is invalid
-     * @see #getValue(long)
-     */
-    public T getValue(int row, int col) {
-        return getValue(getIndexOfRowAndCol(row, col));
-    }
-
-    /**
-     * @param index index of requested value
-     * @return current value on given position
-     * @throws IndexOutOfBoundsException if index is invalid
-     */
-    public T getValue(long index) {
-        if (!isValidIndex(index))
-            throw new IndexOutOfBoundsException(EXCEPTION_SIZE_PREFIX + size());
-        return getMatrix()
-            .getOrDefault((int) (index / getCols()), Collections.emptyMap())
-            .getOrDefault((int) (index % getCols()), getDefaultValue());
-    }
-
-    /**
-=======
->>>>>>> 95290b0a
      * @param row row of value to remove
      * @param col col of value to remove
      * @return old value if existed or {@link #getDefaultValue()}
@@ -431,11 +404,7 @@
 
     // endregion
 
-<<<<<<< HEAD
-    // region isDiagonal and isSquare
-=======
     // region isSquare, isDiagonal and isInvertible
->>>>>>> 95290b0a
 
     /**
      * @return {@code true} if amount of rows and cols is equal
@@ -500,11 +469,7 @@
     /**
      * @param matrix matrix to multiply
      * @return new matrix with calculated values
-<<<<<<< HEAD
-     * @throws IllegalArgumentException if cols and matrix rows do not match
-=======
      * @throws IllegalArgumentException if cols are not equal param rows
->>>>>>> 95290b0a
      */
     public Matrix<T> multiply(Matrix<T> matrix) {
         if (getCols() != matrix.getRows())
@@ -955,13 +920,8 @@
      */
     protected final Matrix<T> subMatrix(int row, int col) {
         if (!isSquare())
-<<<<<<< HEAD
-            throw new IllegalArgumentException(EXCEPTION_NO_SQUARE);
+            throw new NotSupportedException(EXCEPTION_NO_SQUARE);
         if (!isValidRow(row))
-=======
-            throw new NotSupportedException(EXCEPTION_NO_SQUARE);
-        if (!isRowValid(row))
->>>>>>> 95290b0a
             throw new IndexOutOfBoundsException(EXCEPTION_ROW_PREFIX + row);
         if (!isValidCol(col))
             throw new IndexOutOfBoundsException(EXCEPTION_COL_PREFIX + col);
@@ -989,13 +949,8 @@
      */
     protected final T coFactor(int row, int col) {
         if (!isSquare())
-<<<<<<< HEAD
-            throw new IllegalArgumentException(EXCEPTION_NO_SQUARE);
+            throw new NotSupportedException(EXCEPTION_NO_SQUARE);
         if (!isValidRow(row))
-=======
-            throw new NotSupportedException(EXCEPTION_NO_SQUARE);
-        if (!isRowValid(row))
->>>>>>> 95290b0a
             throw new IndexOutOfBoundsException(EXCEPTION_ROW_PREFIX + row);
         if (!isValidCol(col))
             throw new IndexOutOfBoundsException(EXCEPTION_COL_PREFIX + col);
