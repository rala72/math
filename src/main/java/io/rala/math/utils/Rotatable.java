package io.rala.math.utils;

import io.rala.math.arithmetic.AbstractArithmetic;
import io.rala.math.geometry.Point;

/**
 * This interface allows to generate rotate instances.
 *
 * @param <N> number class of {@code T}
 * @param <T> class to rotate
 */
public interface Rotatable<N extends Number, T> {
    /**
     * @param phi angle in radiant
     * @return a new instance with rotated properties
<<<<<<< HEAD
     * @implSpec default implementation should call {@link #rotate(Point, Number)}
     * with {@link Point#Point(AbstractArithmetic)}
=======
     * @implSpec default implementation calls
     * {@link #rotate(Point, double)} with {@link Point#Point()}
>>>>>>> 9b279069
     */
    T rotate(N phi);

    /**
     * @param center rotation center to rotate - class without position ignore this value
     * @param phi    angle in radiant
     * @return a new instance with rotated properties
     */
    T rotate(Point<N> center, N phi);
}<|MERGE_RESOLUTION|>--- conflicted
+++ resolved
@@ -13,13 +13,9 @@
     /**
      * @param phi angle in radiant
      * @return a new instance with rotated properties
-<<<<<<< HEAD
-     * @implSpec default implementation should call {@link #rotate(Point, Number)}
+     * @implSpec default implementation should call
+     * {@link #rotate(Point, Number)}
      * with {@link Point#Point(AbstractArithmetic)}
-=======
-     * @implSpec default implementation calls
-     * {@link #rotate(Point, double)} with {@link Point#Point()}
->>>>>>> 9b279069
      */
     T rotate(N phi);
 
