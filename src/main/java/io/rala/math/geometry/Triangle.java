--- conflicted
+++ resolved
@@ -84,9 +84,6 @@
 
     // endregion
 
-<<<<<<< HEAD
-    // region edges and heights
-=======
     // region vertexes
 
     /**
@@ -101,8 +98,7 @@
 
     // endregion
 
-    // region edges
->>>>>>> b419962a
+    // region edges and heights
     // line segments
 
     /**
