package io.rala.math.geometry;

import io.rala.math.arithmetic.AbstractArithmetic;
import io.rala.math.utils.Copyable;
import io.rala.math.utils.Movable;
import io.rala.math.utils.Rotatable;
import io.rala.math.utils.Validatable;

import java.io.Serializable;
import java.util.List;
import java.util.Objects;
import java.util.stream.Collectors;

/**
 * class which holds a triangle in a 2d area with points a, b &amp; c
 *
 * @param <T> number class
 */
public class Triangle<T extends Number> implements Validatable,
    Movable<T, Triangle<T>>, Rotatable<T, Triangle<T>>,
    Copyable<Triangle<T>>, Comparable<Triangle<T>>, Serializable {
    // region attributes

    private final AbstractArithmetic<T> arithmetic;
    private Point<T> a;
    private Point<T> b;
    private Point<T> c;

    // endregion

    // region constructors

    /**
     * creates a new triangle with given a, b and c
     *
     * @param arithmetic arithmetic for calculations
     * @param a          a of triangle
     * @param b          b of triangle
     * @param c          c of triangle
     */
    public Triangle(
        AbstractArithmetic<T> arithmetic, Point<T> a, Point<T> b, Point<T> c
    ) {
        this.arithmetic = arithmetic;
        setA(a);
        setB(b);
        setC(c);
    }

    // endregion

    // region getter and setter

    /**
     * @return stored arithmetic
     */
    public AbstractArithmetic<T> getArithmetic() {
        return arithmetic;
    }

    /**
     * @return a of triangle
     */
    public Point<T> getA() {
        return a;
    }

    /**
     * @param a new a of triangle
     */
    public void setA(Point<T> a) {
        this.a = a;
    }

    /**
     * @return b of triangle
     */
    public Point<T> getB() {
        return b;
    }

    /**
     * @param b new b of triangle
     */
    public void setB(Point<T> b) {
        this.b = b;
    }

    /**
     * @return c of triangle
     */
    public Point<T> getC() {
        return c;
    }

    /**
     * @param c new c of triangle
     */
    public void setC(Point<T> c) {
        this.c = c;
    }

    // endregion

    // region edges and altitudes

    /**
     * @return line segment from b to c
     */
    public LineSegment<T> edgeA() {
        return new LineSegment<>(getArithmetic(), getB(), getC());
    }

    /**
     * @return line segment from a to c
     */
    public LineSegment<T> edgeB() {
        return new LineSegment<>(getArithmetic(), getA(), getC());
    }

    /**
     * @return line segment from a to b
     */
    public LineSegment<T> edgeC() {
        return new LineSegment<>(getArithmetic(), getA(), getB());
    }

    /**
     * @return line segment of altitude {@code a} starting at {@link #getA()}
     */
    public LineSegment<T> altitudeA() {
        return getAltitude(edgeA().toLine(), getA());
    }

    /**
     * @return line segment of altitude {@code b} starting at {@link #getB()}
     */
    public LineSegment<T> altitudeB() {
        return getAltitude(edgeB().toLine(), getB());
    }

    /**
     * @return line segment of altitude {@code c} starting at {@link #getC()}
     */
    public LineSegment<T> altitudeC() {
        return getAltitude(edgeC().toLine(), getC());
    }

    /**
     * @param edge  edge to get altitude from
     * @param point point to get altitude from
     * @return altitude starting at {@code point} and
     * ending at intersection with {@code edge}
     */
    protected LineSegment<T> getAltitude(Line<T> edge, Point<T> point) {
        Line<T> altitudeLine = edge.normal(point);
        return new LineSegment<>(getArithmetic(),
            point, altitudeLine.intersection(edge)
        );
    }

    // endregion

    // region angles

    /**
     * calculates angle using law of cosines
     *
     * @return angle in {@code rad} at point {@code A}
     */
    public T angleAlpha() {
        T dividend = getArithmetic().difference(
            getArithmetic().power(edgeA().length(), 2),
            getArithmetic().sum(
                getArithmetic().power(edgeB().length(), 2),
                getArithmetic().power(edgeC().length(), 2)
            )
        );
        T divisor = getArithmetic().product(
            getArithmetic().fromInt(-2),
            edgeB().length(), edgeC().length()
        );
        return getArithmetic().acos(
            getArithmetic().quotient(dividend, divisor)
        );
    }

    /**
     * calculates angle using law of cosines
     *
     * @return angle in {@code rad} at point {@code B}
     */
    public T angleBeta() {
        T dividend = getArithmetic().difference(
            getArithmetic().power(edgeB().length(), 2),
            getArithmetic().sum(
                getArithmetic().power(edgeA().length(), 2),
                getArithmetic().power(edgeC().length(), 2)
            )
        );
        T divisor = getArithmetic().product(
            getArithmetic().fromInt(-2),
            edgeA().length(), edgeC().length()
        );
        return getArithmetic().acos(
            getArithmetic().quotient(dividend, divisor)
        );
    }

    /**
     * calculates angle using law of cosines
     *
     * @return angle in {@code rad} at point {@code C}
     */
    public T angleGamma() {
        T dividend = getArithmetic().difference(
            getArithmetic().power(edgeC().length(), 2),
            getArithmetic().sum(
                getArithmetic().power(edgeA().length(), 2),
                getArithmetic().power(edgeB().length(), 2)
            )
        );
        T divisor = getArithmetic().product(
            getArithmetic().fromInt(-2),
            edgeA().length(), edgeB().length()
        );
        return getArithmetic().acos(
            getArithmetic().quotient(dividend, divisor)
        );
    }

    // endregion

    // region area and circumference

    /**
     * @return {@code sqrt(s*(s-a)*(s-b)*(s-c))}
     */
    public T area() {
        T s = getArithmetic().quotient(
            circumference(),
            getArithmetic().fromInt(2)
        );
        return getArithmetic().root2(
            getArithmetic().product(s,
                getArithmetic().product(
                    getArithmetic().difference(s, edgeA().length()),
                    getArithmetic().difference(s, edgeB().length()),
                    getArithmetic().difference(s, edgeC().length())
                )
            )
        );
    }

    /**
     * @return {@code a+b+c}
     */
    public T circumference() {
        return getArithmetic().sum(
            edgeA().length(), edgeB().length(), edgeC().length()
        );
    }

    // endregion

    // region centroid and orthoCenter

    /**
     * @return {@code (A+B+C)/3}
     */
    public Point<T> centroid() {
        return new Point<>(getArithmetic(),
            getArithmetic().quotient(
                getArithmetic().sum(
                    getA().getX(), getB().getX(), getC().getX()
                ),
                getArithmetic().fromInt(3)
            ),
            getArithmetic().quotient(
                getArithmetic().sum(
                    getA().getY(), getB().getY(), getC().getY()
                ),
                getArithmetic().fromInt(3)
            )
        );
    }

    /**
     * @return intersection from {@link #altitudeA()} and {@link #altitudeB()}
     * @see Line#intersection(Line)
     */
    public Point<T> orthoCenter() {
        return altitudeA().toLine().intersection(altitudeB().toLine());
    }

    // endregion

    // region circumCircle and inCircle

    /**
     * @return circum circle of triangle
     */
    public Circle<T> circumCircle() {
        return new Circle<>(getArithmetic(), circumCirclePoint(), circumCircleRadius());
    }

    /**
     * @return in circle of triangle
     */
    public Circle<T> inCircle() {
        return new Circle<>(getArithmetic(), inCirclePoint(), inCircleRadius());
    }

    /**
     * @return {@code (a*b*c)/A}
     */
    protected T circumCircleRadius() {
        return getArithmetic().quotient(
            getArithmetic().product(
                edgeA().length(),
                edgeB().length(),
                edgeC().length()
            ), getArithmetic().product(
                getArithmetic().fromInt(4), area()
            )
        );
    }

    /**
     * @return {@code ( (a2*(By-Cy)+b2*(Cy-Ay)+c2*(Ay-By))/d,
     * (a2*(Bx-Cx)+b2*(Cx-Ax)+c2*(Ax-Bx))/d )}
     * where {@code N2=Nx^2+Ny^2} with {@code N in [ABC]}
     * and {@code d=Ax*(By-Cy)+Bx*(Cy-Ay)+Cx*(Ay-By)}
     */
    protected Point<T> circumCirclePoint() {
        T d = getArithmetic().product(getArithmetic().fromInt(2),
            getArithmetic().sum(
                getArithmetic().product(
                    getA().getX(),
                    getArithmetic().difference(getB().getY(), getC().getY())
                ),
                getArithmetic().product(
                    getB().getX(),
                    getArithmetic().difference(getC().getY(), getA().getY())
                ),
                getArithmetic().product(
                    getC().getX(),
                    getArithmetic().difference(getA().getY(), getB().getY())
                )
            )
        );
        T a2 = getArithmetic().sum(
            getArithmetic().power(getA().getX(), 2),
            getArithmetic().power(getA().getY(), 2)
        );
        T b2 = getArithmetic().sum(
            getArithmetic().power(getB().getX(), 2),
            getArithmetic().power(getB().getY(), 2)
        );
        T c2 = getArithmetic().sum(
            getArithmetic().power(getC().getX(), 2),
            getArithmetic().power(getC().getY(), 2)
        );
        return new Point<>(getArithmetic(),
            getArithmetic().quotient(
                getArithmetic().sum(
                    getArithmetic().product(a2,
                        getArithmetic().difference(getB().getY(), getC().getY())
                    ),
                    getArithmetic().product(b2,
                        getArithmetic().difference(getC().getY(), getA().getY())
                    ),
                    getArithmetic().product(c2,
                        getArithmetic().difference(getA().getY(), getB().getY())
                    )
                ), d
            ),
            getArithmetic().quotient(
                getArithmetic().sum(
                    getArithmetic().product(a2,
                        getArithmetic().difference(getB().getX(), getC().getX())
                    ),
                    getArithmetic().product(b2,
                        getArithmetic().difference(getC().getX(), getA().getX())
                    ),
                    getArithmetic().product(c2,
                        getArithmetic().difference(getA().getX(), getB().getX())
                    )
                ), d
            )
        );
    }

    /**
     * @return {@code A/(r/2)}
     */
    protected T inCircleRadius() {
        return getArithmetic().quotient(area(),
            getArithmetic().quotient(
                circumference(),
                getArithmetic().fromInt(2)
            )
        );
    }

    /**
     * @return {@code ( (a*xA+b*xB+c*xC)/p, (a*yA+b*yB+c*yC)/p )} where {@code p=a+b+c}
     */
    protected Point<T> inCirclePoint() {
        T p = circumference();
        return new Point<>(getArithmetic(),
            getArithmetic().quotient(
                getArithmetic().sum(
                    getArithmetic().product(edgeA().length(), getA().getX()),
                    getArithmetic().product(edgeB().length(), getB().getX()),
                    getArithmetic().product(edgeC().length(), getC().getX())
                ), p
            ),
            getArithmetic().quotient(
                getArithmetic().sum(
                    getArithmetic().product(edgeA().length(), getA().getY()),
                    getArithmetic().product(edgeB().length(), getB().getY()),
                    getArithmetic().product(edgeC().length(), getC().getY())
                ), p
            )
        );
    }

    // endregion

    // region isValid, move, rotate and copy

    @Override
    public boolean isValid() {
        return getA().isValid() && getB().isValid() && getC().isValid() &&
            getArithmetic().compare(edgeA().length(),
                getArithmetic().sum(edgeB().length(), edgeC().length())
            ) < 0 &&
            getArithmetic().compare(edgeB().length(),
                getArithmetic().sum(edgeA().length(), edgeC().length())
            ) < 0 &&
            getArithmetic().compare(edgeB().length(),
                getArithmetic().sum(edgeA().length(), edgeB().length())
            ) < 0;
    }

    @Override
    public Triangle<T> move(T x, T y) {
        return move(new Vector<>(getArithmetic(), x, y));
    }

    @Override
<<<<<<< HEAD
    public Triangle<T> move(Vector<T> vector) {
        return new Triangle<>(getArithmetic(),
            getA().move(vector), getB().move(vector), getC().move(vector)
        );
=======
    public Triangle move(Vector vector) {
        return new Triangle(getA().move(vector), getB()
            .move(vector), getC().move(vector));
>>>>>>> 9b279069
    }

    @Override
    public Triangle<T> rotate(T phi) {
        return rotate(new Point<>(getArithmetic()), phi);
    }

    @Override
    public Triangle<T> rotate(Point<T> center, T phi) {
        return new Triangle<>(
            getArithmetic(), getA().rotate(center, phi),
            getB().rotate(center, phi),
            getC().rotate(center, phi)
        );
    }

    @Override
    public Triangle<T> copy() {
        return new Triangle<>(getArithmetic(),
            getA().copy(), getB().copy(), getC().copy()
        );
    }

    // endregion

    // region override

    @Override
    public boolean equals(Object o) {
        if (this == o) return true;
        if (!(o instanceof Triangle<?>)) return false;
        Triangle<?> triangle = (Triangle<?>) o;
        return Objects.equals(getA(), triangle.getA()) &&
            Objects.equals(getB(), triangle.getB()) &&
            Objects.equals(getC(), triangle.getC());
    }

    @Override
    public int hashCode() {
        return Objects.hash(getA(), getB(), getC());
    }

    @Override
    public String toString() {
        return getA() + " " + getB() + " " + getC();
    }

    @Override
    public int compareTo(Triangle<T> o) {
        int compare = getArithmetic().compare(area(), o.area());
        if (compare != 0) return compare;
        List<Point<T>> s = List.of(getA(), getB(), getC())
            .stream().sorted().collect(Collectors.toList());
        List<Point<T>> sO = List.of(o.getA(), o.getB(), o.getC())
            .stream().sorted().collect(Collectors.toList());
        for (int i = 0; i < s.size(); i++) {
            Point<T> p = s.get(i);
            Point<T> pO = sO.get(i);
            int c = p.compareTo(pO);
            if (c != 0) return c;
        }
        return 0;
    }

    // endregion
}<|MERGE_RESOLUTION|>--- conflicted
+++ resolved
@@ -450,16 +450,11 @@
     }
 
     @Override
-<<<<<<< HEAD
     public Triangle<T> move(Vector<T> vector) {
         return new Triangle<>(getArithmetic(),
-            getA().move(vector), getB().move(vector), getC().move(vector)
-        );
-=======
-    public Triangle move(Vector vector) {
-        return new Triangle(getA().move(vector), getB()
-            .move(vector), getC().move(vector));
->>>>>>> 9b279069
+            getA().move(vector), getB()
+            .move(vector), getC().move(vector)
+        );
     }
 
     @Override
