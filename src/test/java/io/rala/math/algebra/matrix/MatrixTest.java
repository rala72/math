package io.rala.math.algebra.matrix;

import io.rala.math.arithmetic.core.IntegerArithmetic;
import io.rala.math.testUtils.algebra.TestMatrix;
import io.rala.math.testUtils.assertion.SerializableAssertions;
import org.junit.jupiter.api.Assertions;
import org.junit.jupiter.api.Test;

import java.util.ArrayList;
import java.util.List;

import static io.rala.math.testUtils.assertion.MatrixAssertions.assertMatrix;

class MatrixTest {
    // region constructors and newInstance

    @Test
    void constructorWithNegativeSize() {
        Assertions.assertThrows(IllegalArgumentException.class,
            () -> new TestMatrix(-1)
        ); // assert exception message?
    }

    @Test
    void constructorWithIntegerMaxValueSize() {
        TestMatrix matrix = new TestMatrix(Integer.MAX_VALUE);

        long expectedSize = (long) Integer.MAX_VALUE * Integer.MAX_VALUE;
        Assertions.assertEquals(expectedSize, matrix.size());

        Assertions.assertTrue(matrix.isIndexValid(expectedSize - 1));
        Assertions.assertFalse(matrix.isIndexValid(expectedSize));
    }

    @Test
    void constructorWithSize0() {
        assertMatrix(new TestMatrix(1), 1);
    }

    @Test
    void constructorWithSize1() {
        assertMatrix(new TestMatrix(1), 1);
    }

    @Test
    void constructorWithSize2AndDefaultValue() {
        TestMatrix matrix = new TestMatrix(2, 2d);
        assertMatrix(matrix, 2);
        Assertions.assertEquals(2d, matrix.getDefaultValue());
    }

    @Test
    void constructorWithRows1Cols1() {
        assertMatrix(new TestMatrix(1, 1), 1, 1);
    }

    @Test
    void constructorWithRows1Cols2() {
        assertMatrix(new TestMatrix(1, 2), 1, 2);
    }

    @Test
    void constructorWithRows1Cols2AndDefaultValue() {
        TestMatrix matrix = new TestMatrix(1, 2, -2d);
        assertMatrix(matrix, 1, 2);
        Assertions.assertEquals(-2d, matrix.getDefaultValue());
    }

    @Test
    void constructorWithMatrix() {
        assertMatrix(new TestMatrix(new TestMatrix(1, 2)), 1, 2);
    }

    @Test
    void newInstanceOfMatrixWithSize1() {
        assertMatrix(new TestMatrix(1).newInstance(1), 1);
    }

    @Test
    void newInstanceOfMatrixWithSize2() {
        assertMatrix(new TestMatrix(1).newInstance(2), 2);
    }

    @Test
    void newInstanceOfMatrixWithRows1Cols2() {
        assertMatrix(new TestMatrix(2).newInstance(1, 2), 1, 2);
    }

    // endregion

    // region getter and size

    @Test
    void createWithSize1AndAssertSizeEquals1() {
        Assertions.assertEquals(1, new TestMatrix(1).size());
    }

    @Test
    void createWithSize2AndAssertSizeEquals4() {
        Assertions.assertEquals(4, new TestMatrix(2).size());
    }

    @Test
    void createWithRow1Col2AndAssertSizeEquals2() {
        Assertions.assertEquals(2, new TestMatrix(1, 2).size());
    }

    @Test
    void createWithRow2Col3AndAssertSizeEquals6() {
        Assertions.assertEquals(6, new TestMatrix(2, 3).size());
    }

    // endregion

    // region rows and cols

    @Test
    void getRowFieldsM1OfMatrix() {
        TestMatrix matrix = new TestMatrix(2);
        Assertions.assertThrows(IndexOutOfBoundsException.class,
            () -> matrix.getRowFields(-1)
        ); // assert exception message?
    }

    @Test
    void getRowFields0OfMatrix() {
        TestMatrix matrix = new TestMatrix(2);
        for (int i = 0; i < matrix.size(); i++)
            matrix.setValue(i, i);
        List<Matrix<Number>.Field> row0 = matrix.getRowFields(0);
        Assertions.assertEquals(2, row0.size());
        for (int i = 0; i < row0.size(); i++) {
            Matrix<Number>.Field field = row0.get(i);
            Assertions.assertEquals(0, field.getRow());
            Assertions.assertEquals(i, field.getCol());
            Assertions.assertEquals(i, field.getValue());
        }
    }

    @Test
    void getRow0OfMatrix() {
        TestMatrix matrix = new TestMatrix(2);
        for (int i = 0; i < matrix.size(); i++)
            matrix.setValue(i, i);
        List<Number> row0 = matrix.getRow(0);
        Assertions.assertEquals(2, row0.size());
        for (int i = 0; i < row0.size(); i++)
            Assertions.assertEquals(i, row0.get(i));
    }

    @Test
    void getColFieldsM1OfMatrix() {
        TestMatrix matrix = new TestMatrix(2);
        Assertions.assertThrows(IndexOutOfBoundsException.class,
            () -> matrix.getColFields(-1)
        ); // assert exception message?
    }

    @Test
    void getColFields0OfMatrix() {
        TestMatrix matrix = new TestMatrix(2);
        for (int i = 0; i < matrix.size(); i++)
            matrix.setValue(i, i);
        List<Matrix<Number>.Field> col0 = matrix.getColFields(0);
        Assertions.assertEquals(2, col0.size());
        for (int i = 0; i < col0.size(); i++) {
            Matrix<Number>.Field field = col0.get(i);
            Assertions.assertEquals(0, field.getCol());
            Assertions.assertEquals(i, field.getRow());
            Assertions.assertEquals(i * 2, field.getValue());
        }
    }

    @Test
    void getCol0OfMatrix() {
        TestMatrix matrix = new TestMatrix(2);
        for (int i = 0; i < matrix.size(); i++)
            matrix.setValue(i, i);
        List<Number> col0 = matrix.getCol(0);
        Assertions.assertEquals(2, col0.size());
        for (int i = 0; i < col0.size(); i++)
            Assertions.assertEquals(i * 2, col0.get(i));
    }

    // endregion

    // region value

    @Test
    void setValueByIndexMinus1() {
        TestMatrix matrix = new TestMatrix(2);
        Assertions.assertThrows(IndexOutOfBoundsException.class,
            () -> matrix.setValue(-1, 0d)
        ); // assert exception message?
    }

    @Test
    void setValueByIndex0WhichWasEmpty() {
        TestMatrix matrix = new TestMatrix(2);
        Assertions.assertEquals(0d, matrix.setValue(0, 1));
        Assertions.assertEquals(1, matrix.getValue(0));
        Assertions.assertEquals(1, matrix.getValue(0, 0));
        // assert all other are unset
    }

    @Test
    void setValueByIndex3WhichWasEmpty() {
        TestMatrix matrix = new TestMatrix(2);
        Assertions.assertEquals(0d, matrix.setValue(3, 1));
        Assertions.assertEquals(1, matrix.getValue(3));
        Assertions.assertEquals(1, matrix.getValue(1, 1));
        // assert all other are unset
    }

    @Test
    void setValueByRowMinus1Col0() {
        TestMatrix matrix = new TestMatrix(2);
        Assertions.assertThrows(IndexOutOfBoundsException.class,
            () -> matrix.setValue(-1, 0, 0d)
        ); // assert exception message?
    }

    @Test
    void setValueByRow0ColMinus1() {
        TestMatrix matrix = new TestMatrix(2);
        Assertions.assertThrows(IndexOutOfBoundsException.class,
            () -> matrix.setValue(0, -1, 0d)
        ); // assert exception message?
    }

    @Test
    void setValueByRow0Col0WhichWasEmpty() {
        TestMatrix matrix = new TestMatrix(2);
        Assertions.assertEquals(0d, matrix.setValue(0, 0, 1));
        Assertions.assertEquals(1, matrix.getValue(0));
        Assertions.assertEquals(1, matrix.getValue(0, 0));
        // assert all other are unset
    }

    @Test
    void setValueByRow1Col0WhichWasEmpty() {
        TestMatrix matrix = new TestMatrix(2);
        Assertions.assertEquals(0d, matrix.setValue(1, 0, 1));
        Assertions.assertEquals(1, matrix.getValue(1, 0));
        Assertions.assertEquals(1, matrix.getValue(2));
        // assert all other are unset
    }

    @Test
    void getValueByIndexMinus1() {
        TestMatrix matrix = new TestMatrix(2);
        Assertions.assertThrows(IndexOutOfBoundsException.class,
            () -> matrix.getValue(-1)
        ); // assert exception message?
    }

    @Test
    void getValueByRowMinus1Col0() {
        TestMatrix matrix = new TestMatrix(2);
        Assertions.assertThrows(IndexOutOfBoundsException.class,
            () -> matrix.getValue(-1, 0)
        ); // assert exception message?
    }

    @Test
    void getValueByRow0ColMinus1() {
        TestMatrix matrix = new TestMatrix(2);
        Assertions.assertThrows(IndexOutOfBoundsException.class,
            () -> matrix.getValue(0, -1)
        ); // assert exception message?
    }

    @Test
    void removeValueByIndexMinus1() {
        TestMatrix matrix = new TestMatrix(2);
        Assertions.assertThrows(IndexOutOfBoundsException.class,
            () -> matrix.removeValue(-1)
        ); // assert exception message?
    }

    @Test
    void removeValueByIndex0WhichWasEmpty() {
        TestMatrix matrix = new TestMatrix(2);
        Assertions.assertEquals(0d, matrix.removeValue(0));
    }

    @Test
    void removeValueByRowMinus1Col0() {
        TestMatrix matrix = new TestMatrix(2);
        Assertions.assertThrows(IndexOutOfBoundsException.class,
            () -> matrix.removeValue(-1, 0)
        ); // assert exception message?
    }

    @Test
    void removeValueByRow0ColMinus1() {
        TestMatrix matrix = new TestMatrix(2);
        Assertions.assertThrows(IndexOutOfBoundsException.class,
            () -> matrix.removeValue(0, -1)
        ); // assert exception message?
    }

    @Test
    void removeValueByRow0Col0WhichWasEmpty() {
        TestMatrix matrix = new TestMatrix(2);
        Assertions.assertEquals(0d, matrix.removeValue(0, 0));
    }

    @Test
    void removeValueByIndex2WhichWasNonEmpty() {
        TestMatrix matrix = new TestMatrix(2);
        matrix.setValue(2, 1);
        Assertions.assertEquals(1, matrix.removeValue(2));
    }

    // endregion

    // region isSquare and isDiagonal

    @Test
    void isSquareOfMatrixWithRow1Col2() {
        Assertions.assertFalse(new TestMatrix(1, 2).isDiagonal());
    }

    @Test
    void isSquareOfMatrixWithSize2() {
        Assertions.assertTrue(new TestMatrix(2).isDiagonal());
    }

    @Test
    void isDiagonalOfMatrixWithRow1Col2() {
        Assertions.assertFalse(new TestMatrix(1, 2).isDiagonal());
    }

    @Test
    void isDiagonalOfMatrixOfValidValues() {
        TestMatrix matrix = new TestMatrix(2);
        matrix.setValue(0, 1);
        matrix.setValue(1, 0);
        matrix.setValue(2, 0);
        matrix.setValue(3, 4);
        Assertions.assertTrue(matrix.isDiagonal());
    }

    @Test
    void isDiagonalOfMatrixOfInvalidValues() {
        TestMatrix matrix = new TestMatrix(2);
        matrix.setValue(0, 1);
        matrix.setValue(1, 2);
        matrix.setValue(2, 3);
        matrix.setValue(3, 4);
        Assertions.assertFalse(matrix.isDiagonal());
    }

    // endregion

    // region matrix arithmetic: add and multiply

    @Test
    void addOfEmptyMatrixWithSize1AndEmptyMatrixWithRows2Cols1() {
        Assertions.assertThrows(IllegalArgumentException.class,
            () -> new TestMatrix(1)
                .add(new TestMatrix(2, 1))
        ); // assert exception message?
    }

    @Test
    void addOfEmptyMatrixWithSize1AndEmptyMatrixWithRows1Cols2() {
        Assertions.assertThrows(IllegalArgumentException.class,
            () -> new TestMatrix(1)
                .add(new TestMatrix(1, 2))
        ); // assert exception message?
    }

    @Test
    void addOfEmptyMatrixWithSize2AndEmptyMatrixWithSize2() {
        TestMatrix matrix1 = new TestMatrix(2);
        TestMatrix matrix2 = new TestMatrix(2);
        TestMatrix result = new TestMatrix(2);
        for (int i = 0; i < result.size(); i++)
            result.setValue(i, 0d);
        Assertions.assertEquals(result, matrix1.add(matrix2));
    }

    @Test
    void addOfMatrixWithSize2ToItself() {
        TestMatrix matrix = new TestMatrix(2);
        TestMatrix result = new TestMatrix(2);
        for (int i = 0; i < matrix.size(); i++) {
            matrix.setValue(i, i + 1d);
            result.setValue(i, (double) 2 * (i + 1));
        }
        Assertions.assertEquals(result, matrix.add(matrix));
    }

    @Test
    void multiplyOfEmptyMatrixWithSize2With2() {
        TestMatrix matrix = new TestMatrix(2);
        TestMatrix result = new TestMatrix(2);
        Assertions.assertEquals(result, matrix.multiply(2));
    }

    @Test
    void multiplyMatrixWithSize2With2() {
        TestMatrix matrix = new TestMatrix(2);
        TestMatrix result = new TestMatrix(2);
        for (int i = 0; i < result.size(); i++) {
            matrix.setValue(i, (i + 1));
            result.setValue(i, (double) (i + 1) * 2);
        }
        Assertions.assertEquals(result, matrix.multiply(2));
    }

    @Test
    void multiplyOfEmptyMatrixWithSize2AndEmptyMatrixWithSize2() {
        TestMatrix matrix1 = new TestMatrix(2);
        TestMatrix matrix2 = new TestMatrix(2);
        TestMatrix result = new TestMatrix(2);
        for (int i = 0; i < result.size(); i++)
            result.setValue(i, 0d);
        Assertions.assertEquals(result, matrix1.multiply(matrix2));
    }

    @Test
    void multiplyOfEmptyMatrixWithRow1Col2AndEmptyMatrixWithRow2Col3() {
        TestMatrix matrix1 = new TestMatrix(1, 2);
        TestMatrix matrix2 = new TestMatrix(2, 3);
        TestMatrix result = new TestMatrix(1, 3);
        for (int i = 0; i < result.size(); i++)
            result.setValue(i, 0d);
        Assertions.assertEquals(result, matrix1.multiply(matrix2));
    }

    @Test
    void multiplyOfEmptyMatrixWithRow2Col3AndEmptyMatrixWithRow1Col2() {
        TestMatrix matrix1 = new TestMatrix(2, 3);
        TestMatrix matrix2 = new TestMatrix(1, 2);
        Assertions.assertThrows(IllegalArgumentException.class,
            () -> matrix1.multiply(matrix2)
        ); // assert exception message?
    }

    @Test
    void multiplyOfMatrixWithSize2ToItself() {
        TestMatrix matrix = new TestMatrix(2);
        for (int i = 0; i < matrix.size(); i++)
            matrix.setValue(i, i + 1d);
        Assertions.assertEquals(TestMatrix.ofValuesByRows(2,
            7d, 10d, 15d, 22d
        ), matrix.multiply(matrix));
    }

    @Test
    void multiplyTolerantOfEmptyMatrixWithRow1Col2AndEmptyMatrixWithRow2Col3() {
        TestMatrix matrix1 = new TestMatrix(1, 2);
        TestMatrix matrix2 = new TestMatrix(2, 3);
        TestMatrix result = new TestMatrix(1, 3);
        for (int i = 0; i < result.size(); i++)
            result.setValue(i, 0d);
        Assertions.assertEquals(result, matrix1.multiplyTolerant(matrix2));
    }

    @Test
    void multiplyTolerantOfEmptyMatrixWithRow2Col3AndEmptyMatrixWithRow1Col2() {
        TestMatrix matrix1 = new TestMatrix(2, 3);
        TestMatrix matrix2 = new TestMatrix(1, 2);
        TestMatrix result = new TestMatrix(1, 3);
        for (int i = 0; i < result.size(); i++)
            result.setValue(i, 0d);
        Assertions.assertEquals(result, matrix1.multiplyTolerant(matrix2));
    }

    @Test
    void multiplyTolerantOfEmptyMatrixWithRow1Col2AndEmptyMatrixWithRow3Col4() {
        TestMatrix matrix1 = new TestMatrix(1, 2);
        TestMatrix matrix2 = new TestMatrix(3, 4);
        Assertions.assertThrows(IllegalArgumentException.class,
            () -> matrix1.multiplyTolerant(matrix2)
        );
    }

    @Test
    void multiplyTolerantOfMatrixWithSize2ToItself() {
        TestMatrix matrix = new TestMatrix(2);
        for (int i = 0; i < matrix.size(); i++)
            matrix.setValue(i, i + 1d);
        Assertions.assertEquals(
            TestMatrix.ofValuesByRows(2,
                7d, 10d, 15d, 22d
            ),
            matrix.multiplyTolerant(matrix)
        );
    }

    // endregion

    // region matrix arithmetic: inverse, transpose and determinante

    @Test
    void inverseOfEmptyMatrixWichIsNoSquare() {
        Assertions.assertThrows(IllegalArgumentException.class,
            () -> new TestMatrix(1, 2).inverse()
        ); // assert exception message?
    }

    @Test
    void inverseOfEmptyMatrixWithSize2() {
        Assertions.assertNull(new TestMatrix(2, 0d).inverse());
    }

    @Test
    void inverseOfMatrixWithSize2() {
        TestMatrix matrix = TestMatrix.ofValuesByRows(2,
            2, 5, 1, 3
        );
        TestMatrix result = TestMatrix.ofValuesByRows(2,
            3d, -5d, -1d, 2d
        );
        Assertions.assertEquals(result, matrix.inverse());
    }

    @Test
    void inverseOfMatrixWithSize3() {
        TestMatrix matrix = TestMatrix.ofValuesByRows(3,
            3, 5, 1, 2, 4, 5, 1, 2, 2
        );
        TestMatrix result = TestMatrix.ofValuesByRows(3,
            2d, 8d, -21d, -1d, -5d, 13d, 0d, 1d, -2d
        );
        Assertions.assertEquals(result, matrix.inverse());
    }

    @Test
    void transposeOfEmptyMatrixWithSize2() {
        TestMatrix result = new TestMatrix(2);
        for (int i = 0; i < result.size(); i++)
            result.setValue(i, 0d);
        Assertions.assertEquals(result, new TestMatrix(2).transpose());
    }

    @Test
    void transposeOfMatrixWithSize2() {
        TestMatrix matrix = new TestMatrix(2);
        TestMatrix result = new TestMatrix(2);
        for (int r = 0; r < matrix.getRows(); r++) {
            for (int c = 0; c < matrix.getCols(); c++) {
                int i = (int) matrix.getIndexOfRowAndCol(r, c);
                matrix.setValue(i, i + 1d);
                result.setValue(result.getIndexOfRowAndCol(c, r), i + 1d);
            }
        }
        Assertions.assertEquals(result, matrix.transpose());
    }

    @Test
    void determinanteOfEmptyMatrixWithSize2() {
        TestMatrix matrix = new TestMatrix(2);
        Assertions.assertEquals(0d, matrix.determinante());
    }

    @Test
    void determinanteOfMatrixWithSize2AndValues1234() {
        TestMatrix matrix = new TestMatrix(2);
        for (int i = 0; i < matrix.size(); i++)
            matrix.setValue(i, i + 1d);
        Assertions.assertEquals(-2d, matrix.determinante());
    }

    @Test
    void determinanteOfMatrixWithSize3AndValues123456789() {
        TestMatrix matrix = new TestMatrix(3);
        for (int i = 0; i < matrix.size(); i++)
            matrix.setValue(i, i + 1d);
        Assertions.assertEquals(0d, matrix.determinante());
    }

    @Test
    void determinanteOfMatrixWithSize3AndValues1And2OnDiagonale() {
        TestMatrix matrix = new TestMatrix(3);
        for (int r = 0; r < matrix.getRows(); r++)
            for (int c = 0; c < matrix.getCols(); c++)
                matrix.setValue(r, c, r == c ? 2d : 1d);
        Assertions.assertEquals(4d, matrix.determinante());
    }

    @Test
    void determinanteOfMatrixWithSize4AndValues1And2OnDiagonale() {
        TestMatrix matrix = new TestMatrix(4);
        for (int r = 0; r < matrix.getRows(); r++)
            for (int c = 0; c < matrix.getCols(); c++)
                matrix.setValue(r, c, r == c ? 2d : 1d);
        Assertions.assertEquals(5d, matrix.determinante());
    }

    @Test
    void determinanteOfMatrixWithSize4AndValues1AndMore0InRow() {
        TestMatrix matrix = new TestMatrix(4);
        for (int r = 0; r < matrix.getRows(); r++)
            for (int c = 0; c < matrix.getCols(); c++)
                matrix.setValue(r, c, c != 0 && (r == c || r == 0) ? 0d : 1d);
        Assertions.assertEquals(2d, matrix.determinante());
    }

    @Test
    void determinanteOfMatrixWithSize4AndValues1AndMore0InCol() {
        TestMatrix matrix = new TestMatrix(4);
        for (int r = 0; r < matrix.getRows(); r++)
            for (int c = 0; c < matrix.getCols(); c++)
                matrix.setValue(r, c, r != 0 && (r == c || c == 0) ? 0d : 1d);
        Assertions.assertEquals(2d, matrix.determinante());
    }

    // endregion

    // region static: identity and diagonal

    @Test
    void identityOfSize1() {
        TestMatrix matrix = TestMatrix.identity(1);
        Assertions.assertEquals(1, matrix.size());
        for (int i = 0; i < Math.sqrt(matrix.size()); i++)
            Assertions.assertEquals(1d, matrix.getValue(i, i), String.valueOf(i));
    }

    @Test
    void identityOfSize2() {
        TestMatrix matrix = TestMatrix.identity(2);
        Assertions.assertEquals(2 * 2, matrix.size());
        for (int i = 0; i < Math.sqrt(matrix.size()); i++)
            Assertions.assertEquals(1d, matrix.getValue(i, i), String.valueOf(i));
    }

    @Test
    void diagonalOfSize1() {
        TestMatrix matrix = TestMatrix.diagonal(1);
        Assertions.assertEquals(1, matrix.size());
        for (int i = 0; i < Math.sqrt(matrix.size()); i++)
            Assertions.assertEquals(1, matrix.getValue(i, i));
    }

    @Test
    void diagonalOfSize2() {
        TestMatrix matrix = TestMatrix.diagonal(2, 2);
        Assertions.assertEquals(2 * 2, matrix.size());
        for (int i = 0; i < Math.sqrt(matrix.size()); i++)
            Assertions.assertEquals(2, matrix.getValue(i, i));
    }

    // endregion

    // region static: of

    @Test
    void ofValuesByRows2WithInvalidParamCount() {
        Assertions.assertThrows(IllegalArgumentException.class,
            () -> TestMatrix.ofValuesByRows(2, 1)
        );
    }

    @Test
    void ofValuesByRows2WithValidParamCount() {
        TestMatrix matrix = TestMatrix.ofValuesByRows(2, 1, 2);
        for (int i = 0; i < matrix.size(); i++)
            Assertions.assertEquals(
                i + 1,
                matrix.getValue(i),
                "index: " + i
            );
    }

    @Test
    void ofValuesByCols2WithInvalidParamCount() {
        Assertions.assertThrows(IllegalArgumentException.class,
            () -> TestMatrix.ofValuesByCols(2, 1)
        );
    }

    @Test
    void ofValuesByCols2WithValidParamCount() {
        TestMatrix matrix = TestMatrix.ofValuesByCols(2, 1, 2);
        for (int i = 0; i < matrix.size(); i++)
            Assertions.assertEquals(
                i + 1,
                matrix.getValue(i),
                "index: " + i
            );
    }

    // endregion

    // region map and copy

    @Test
    void mapOfMatrixWithSize2() {
        TestMatrix matrix = new TestMatrix(2);
        Matrix<Integer> result =
            new Matrix<>(new IntegerArithmetic(), 2, 0);
        for (int r = 0; r < matrix.getRows(); r++)
            for (int c = 0; c < matrix.getCols(); c++) {
                matrix.setValue(r, c, r + c + 0.5);
                result.setValue(r, c, r + c);
            }

        Assertions.assertEquals(result,
            matrix.map(new IntegerArithmetic(), Number::intValue)
        );
    }

    @Test
    void copyOfMatrixWithSize2() {
        TestMatrix matrix = new TestMatrix(2);
        Assertions.assertEquals(matrix, matrix.copy());
    }

    // endregion

    // region override

    @Test
    void iteratorOfEmptyMatrix() {
        TestMatrix matrix = new TestMatrix(2);
        List<TestMatrix.Field> values = new ArrayList<>();
        for (TestMatrix.Field d : matrix) {
            values.add(d);
            Assertions.assertEquals(0d, d.getValue());
        }
        Assertions.assertEquals(matrix.size(), values.size());
    }

    @Test
    void streamOfEmptyMatrix() {
        TestMatrix matrix = new TestMatrix(2);
        Assertions.assertEquals(4, matrix.stream().count());
    }

    @Test
    void parallelStreamOfEmptyMatrix() {
        TestMatrix matrix = new TestMatrix(2);
        Assertions.assertEquals(4, matrix.parallelStream().count());
    }

    @Test
    void equalsOfTestMatrixWithRow2Col3() {
        TestMatrix matrix = new TestMatrix(2, 3);
        Assertions.assertEquals(
            matrix,
            new TestMatrix(2, 3)
        );
        Assertions.assertNotEquals(
            matrix,
            new TestMatrix(3, 2)
        );
    }

    @Test
    void hashCodeOfTestMatrixWithRow2Col3() {
        Assertions.assertEquals(
            925536,
            new TestMatrix(2, 3).hashCode()
        );
    }

    @Test
    void toStringOfTestMatrixWithRow2Col3() {
        TestMatrix matrix = new TestMatrix(2, 3);
        Assertions.assertEquals("2 3: []", matrix.toString());
    }

    @Test
    void serializable() {
        SerializableAssertions.assertSerializable(
            new TestMatrix(1),
            TestMatrix.class
        );
    }

    // endregion

    // region protected: subMatrix, coFactor and signumFactor

    @Test
    void subMatrixR0C0OfMatrixWithR1C2WichIsNoSquare() {
        Assertions.assertThrows(IllegalArgumentException.class,
            () -> new TestMatrix(1, 2).subMatrix(0, 0)
        ); // assert exception message?
    }

    @Test
    void subMatrixR1C0OfMatrixWithSize1UsingInvalidRow1() {
        Assertions.assertThrows(IndexOutOfBoundsException.class,
            () -> new TestMatrix(1).subMatrix(1, 0)
        ); // assert exception message?
    }

    @Test
    void subMatrixR0C1OfMatrixWithSize1UsingInvalidCol1() {
        Assertions.assertThrows(IndexOutOfBoundsException.class,
            () -> new TestMatrix(1).subMatrix(0, 1)
        ); // assert exception message?
    }

    @Test
    void subMatrixR0C0OfMatrixWithSize1() {
        Assertions.assertEquals(1,
            new TestMatrix(2).subMatrix(0, 0).size()
        );
    }

    @Test
    void subMatrixR0C0OfMatrixWithSize2() {
        TestMatrix matrix = new TestMatrix(2);
        for (int i = 0; i < matrix.size(); i++)
            matrix.setValue(i, i);
        Matrix<Number> subMatrix = matrix.subMatrix(0, 0);
        Assertions.assertEquals(1, subMatrix.size());
        Assertions.assertEquals(3, subMatrix.getValue(0));
    }

    @Test
    void subMatrixR0C1OfMatrixWithSize2() {
        TestMatrix matrix = new TestMatrix(2);
        for (int i = 0; i < matrix.size(); i++)
            matrix.setValue(i, i);
        Matrix<Number> subMatrix = matrix.subMatrix(0, 1);
        Assertions.assertEquals(1, subMatrix.size());
        Assertions.assertEquals(2, subMatrix.getValue(0));
    }

    @Test
    void subMatrixR1C0OfMatrixWithSize2() {
        TestMatrix matrix = new TestMatrix(2);
        for (int i = 0; i < matrix.size(); i++)
            matrix.setValue(i, i);
        Matrix<Number> subMatrix = matrix.subMatrix(1, 0);
        Assertions.assertEquals(1, subMatrix.size());
        Assertions.assertEquals(1, subMatrix.getValue(0));
    }

    @Test
    void subMatrixR1C1OfMatrixWithSize2() {
        TestMatrix matrix = new TestMatrix(2);
        for (int i = 0; i < matrix.size(); i++)
            matrix.setValue(i, i);
        Matrix<Number> subMatrix = matrix.subMatrix(1, 1);
        Assertions.assertEquals(1, subMatrix.size());
        Assertions.assertEquals(0, subMatrix.getValue(0));
    }

    @Test
    void coFactorR0C0OfMatrixWithR1C2WichIsNoSquare() {
        Assertions.assertThrows(IllegalArgumentException.class,
            () -> new TestMatrix(1, 2).coFactor(0, 0)
        ); // assert exception message?
    }

    @Test
    void coFactorR1C0OfMatrixWithSize1UsingInvalidRow1() {
        Assertions.assertThrows(IndexOutOfBoundsException.class,
            () -> new TestMatrix(1).coFactor(1, 0)
        ); // assert exception message?
    }

    @Test
    void coFactorR0C1OfMatrixWithSize1UsingInvalidCol1() {
        Assertions.assertThrows(IndexOutOfBoundsException.class,
            () -> new TestMatrix(1).coFactor(0, 1)
        ); // assert exception message?
    }

    @Test
    void coFactorsOfMatrixWithSize2() {
        TestMatrix matrix = new TestMatrix(2);
        for (int i = 0; i < matrix.size(); i++)
            matrix.setValue(i, (double) i);

        Assertions.assertEquals(0d, matrix.coFactor(0, 0));
        Assertions.assertEquals(-2d, matrix.coFactor(0, 1));
        Assertions.assertEquals(-2d, matrix.coFactor(1, 0));
        Assertions.assertEquals(0d, matrix.coFactor(1, 1));
    }

    @Test
    void signumFactorOfR0C0() {
        Assertions.assertEquals(1, Matrix.signumFactor(0, 0));
    }

    @Test
    void signumFactorOfR0C1() {
        Assertions.assertEquals(-1, Matrix.signumFactor(0, 1));
    }

    @Test
    void signumFactorOfR1C0() {
        Assertions.assertEquals(-1, Matrix.signumFactor(1, 0));
    }

    @Test
    void signumFactorOfR1C1() {
        Assertions.assertEquals(1, Matrix.signumFactor(1, 1));
    }

    // endregion

    // region protected: modify

    @Test
    void swapRowsOfMatrixWithSize2UsingInvalidRow1() {
        TestMatrix matrix = new TestMatrix(2);
        Assertions.assertThrows(IndexOutOfBoundsException.class,
            () -> matrix.swapRows(-1, 0)
        ); // assert exception message?
    }

    @Test
    void swapRowsOfMatrixWithSize2UsingInvalidRow2() {
        TestMatrix matrix = new TestMatrix(2);
        Assertions.assertThrows(IndexOutOfBoundsException.class,
            () -> matrix.swapRows(0, -1)
        ); // assert exception message?
    }

    @Test
    void swapRowsOfMatrixWithSize2() {
        TestMatrix matrix = new TestMatrix(2);
        TestMatrix result = new TestMatrix(2);
        for (int i = 0; i < matrix.size(); i++) {
            matrix.setValue(i, i + 1);
            result.setValue((i + result.getCols()) % (int) result.size(), i + 1);
        }
        Assertions.assertEquals(result, matrix.swapRows(0, 1));
    }

    @Test
    void swapColsOfMatrixWithSize2UsingInvalidCol1() {
        TestMatrix matrix = new TestMatrix(2);
        Assertions.assertThrows(IndexOutOfBoundsException.class,
            () -> matrix.swapCols(-1, 0)
        ); // assert exception message?
    }

    @Test
    void swapColsOfMatrixWithSize2UsingInvalidCol2() {
        TestMatrix matrix = new TestMatrix(2);
        Assertions.assertThrows(IndexOutOfBoundsException.class,
            () -> matrix.swapCols(0, -1)
        ); // assert exception message?
    }

    @Test
    void swapColsOfMatrixWithSize2() {
        TestMatrix matrix = new TestMatrix(2);
        TestMatrix result = new TestMatrix(2);
        for (int i = 0; i < matrix.size(); i++) {
            matrix.setValue(i, i + 1);
            result.setValue(i + (i % result.getCols() == 0 ? 1 : -1), i + 1);
        }
        Assertions.assertEquals(result, matrix.swapCols(0, 1));
    }

    @Test
    void multiplyRowOfMatrixWithSize2UsingInvalidRow() {
        TestMatrix matrix = new TestMatrix(2);
        Assertions.assertThrows(IndexOutOfBoundsException.class,
            () -> matrix.multiplyRow(-1, 0)
        ); // assert exception message?
    }

    @Test
    void multiplyRowOfMatrixWithSize2Using0() {
        TestMatrix matrix = new TestMatrix(2);
        TestMatrix result = new TestMatrix(2);
        for (int i = 0; i < matrix.size(); i++) {
            matrix.setValue(i, i + 1d);
            result.setValue(i, (i + 1d) * (i / result.getCols() == 0 ? 0 : 1));
        }
        Assertions.assertEquals(result, matrix.multiplyRow(0, 0d));
    }

    @Test
    void multiplyRowOfMatrixWithSize2Using1() {
        TestMatrix matrix = new TestMatrix(2);
        TestMatrix result = new TestMatrix(2);
        for (int i = 0; i < matrix.size(); i++) {
            matrix.setValue(i, i + 1d);
            result.setValue(i, (i + 1d) * (i / result.getCols() == 0 ? 1 : 1));
        }
        Assertions.assertEquals(result, matrix.multiplyRow(0, 1d));
    }

    @Test
    void multiplyRowOfMatrixWithSize2Using2() {
        TestMatrix matrix = new TestMatrix(2);
        TestMatrix result = new TestMatrix(2);
        for (int i = 0; i < matrix.size(); i++) {
            matrix.setValue(i, i + 1d);
            result.setValue(i, (i + 1d) * (i / result.getCols() == 0 ? 2 : 1));
        }
        Assertions.assertEquals(result, matrix.multiplyRow(0, 2d));
    }

    @Test
    void multiplyColOfMatrixWithSize2UsingInvalidCol() {
        TestMatrix matrix = new TestMatrix(2);
        Assertions.assertThrows(IndexOutOfBoundsException.class,
            () -> matrix.multiplyCol(-1, 0)
        ); // assert exception message?
    }

    @Test
    void multiplyColOfMatrixWithSize2Using0() {
        TestMatrix matrix = new TestMatrix(2);
        TestMatrix result = new TestMatrix(2);
        for (int i = 0; i < matrix.size(); i++) {
            matrix.setValue(i, i + 1d);
            result.setValue(i, (i + 1d) * (i % result.getCols() == 0 ? 0 : 1));
        }
        Assertions.assertEquals(result, matrix.multiplyCol(0, 0d));
    }

    @Test
    void multiplyColOfMatrixWithSize2Using1() {
        TestMatrix matrix = new TestMatrix(2);
        TestMatrix result = new TestMatrix(2);
        for (int i = 0; i < matrix.size(); i++) {
            matrix.setValue(i, i + 1d);
            result.setValue(i, (i + 1d) * (i % result.getCols() == 0 ? 1 : 1));
        }
        Assertions.assertEquals(result, matrix.multiplyCol(0, 1d));
    }

    @Test
    void multiplyColOfMatrixWithSize2Using2() {
        TestMatrix matrix = new TestMatrix(2);
        TestMatrix result = new TestMatrix(2);
        for (int i = 0; i < matrix.size(); i++) {
            matrix.setValue(i, i + 1d);
            result.setValue(i, (i + 1d) * (i % result.getCols() == 0 ? 2d : 1));
        }
        Assertions.assertEquals(result, matrix.multiplyCol(0, 2d));
    }

    @Test
    void addRowMultipleTimesOfMatrixWithSize2UsingInvalidRow1() {
        TestMatrix matrix = new TestMatrix(2);
        Assertions.assertThrows(IndexOutOfBoundsException.class,
            () -> matrix.addRowMultipleTimes(-1, 0, 0)
        ); // assert exception message?
    }

    @Test
    void addRowMultipleTimesOfMatrixWithSize2UsingInvalidRow2() {
        TestMatrix matrix = new TestMatrix(2);
        Assertions.assertThrows(IndexOutOfBoundsException.class,
            () -> matrix.addRowMultipleTimes(0, -1, 0)
        ); // assert exception message?
    }

    @Test
    void addRowMultipleTimesOfMatrixWithSize2ToSameRow() {
        TestMatrix matrix = new TestMatrix(2);
        TestMatrix result = new TestMatrix(2);
        for (int i = 0; i < matrix.size(); i++) {
            matrix.setValue(i, i + 1d);
            result.setValue(i, (i + 1d) * (i / result.getCols() == 0 ? 2 : 1));
        }
        Assertions.assertEquals(result, matrix.addRowMultipleTimes(0, 0, 2));
    }

    @Test
    void addRowMultipleTimesOfMatrixWithSize2Using0() {
        TestMatrix matrix = new TestMatrix(2);
        TestMatrix result = new TestMatrix(2);
        for (int i = 0; i < matrix.size(); i++) {
            int value = i / result.getCols() + 1;
            matrix.setValue(i, (double) value);
            result.setValue(i, (double) value);
        }
        Assertions.assertEquals(result,
            matrix.addRowMultipleTimes(0, 1, 0d)
        );
    }

    @Test
    void addRowMultipleTimesOfMatrixWithSize2Using1() {
        TestMatrix matrix = new TestMatrix(2);
        TestMatrix result = new TestMatrix(2);
        for (int i = 0; i < matrix.size(); i++) {
            int value = i / result.getCols() + 1;
            matrix.setValue(i, (double) value);
            result.setValue(i,
                (double) value + (i / result.getCols() == 0 ? 2 : 0)
            );
        }
        Assertions.assertEquals(result,
            matrix.addRowMultipleTimes(0, 1, 1d)
        );
    }

    @Test
    void addRowMultipleTimesOfMatrixWithSize2Using2() {
        TestMatrix matrix = new TestMatrix(2);
        TestMatrix result = new TestMatrix(2);
        for (int i = 0; i < matrix.size(); i++) {
            int value = i / result.getCols() + 1;
            matrix.setValue(i, (double) value);
            result.setValue(i,
                (double) value + (i / result.getCols() == 0 ? 4 : 0)
            );
        }
        Assertions.assertEquals(result,
            matrix.addRowMultipleTimes(0, 1, 2d)
        );
    }

    @Test
    void addColMultipleTimesOfMatrixWithSize2UsingInvalidCol1() {
        TestMatrix matrix = new TestMatrix(2);
        Assertions.assertThrows(IndexOutOfBoundsException.class,
            () -> matrix.addColMultipleTimes(-1, 0, 1)
        ); // assert exception message?
    }

    @Test
    void addColMultipleTimesOfMatrixWithSize2UsingInvalidCol2() {
        TestMatrix matrix = new TestMatrix(2);
        Assertions.assertThrows(IndexOutOfBoundsException.class,
            () -> matrix.addColMultipleTimes(0, -1, 0)
        ); // assert exception message?
    }

    @Test
    void addColMultipleTimesOfMatrixWithSize2ToSameRow() {
        TestMatrix matrix = new TestMatrix(2);
        TestMatrix result = new TestMatrix(2);
        for (int i = 0; i < matrix.size(); i++) {
            matrix.setValue(i, i + 1d);
            result.setValue(i, (i + 1d) * (i % result.getCols() == 0 ? 2 : 1));
        }
        Assertions.assertEquals(result, matrix.addColMultipleTimes(0, 0, 2));
    }

    @Test
    void addColMultipleTimesOfMatrixWithSize2Using0() {
        TestMatrix matrix = new TestMatrix(2);
        TestMatrix result = new TestMatrix(2);
        for (int i = 0; i < matrix.size(); i++) {
            int value = i / result.getCols() + 1;
            matrix.setValue(i, (double) value);
            result.setValue(i, (double) value);
        }
        Assertions.assertEquals(result, matrix.addColMultipleTimes(0, 1, 0d));
    }

    @Test
    void addColMultipleTimesOfMatrixWithSize2Using1() {
        TestMatrix matrix = new TestMatrix(2);
        TestMatrix result = new TestMatrix(2);
        for (int i = 0; i < matrix.size(); i++) {
            int value = i / result.getCols() + 1;
            matrix.setValue(i, (double) value);
            result.setValue(i,
                (double) value + (i % result.getCols() == 0 ? value : 0)
            );
        }
        Assertions.assertEquals(result, matrix.addColMultipleTimes(0, 1, 1d));
    }

    @Test
    void addColMultipleTimesOfMatrixWithSize2Using2() {
        TestMatrix matrix = new TestMatrix(2);
        TestMatrix result = new TestMatrix(2);
        for (int i = 0; i < matrix.size(); i++) {
            int value = i / result.getCols() + 1;
            matrix.setValue(i, (double) value);
<<<<<<< HEAD
            result.setValue(i,
                (double) value + (i % result.getCols() == 0 ? 2 * value : 0)
=======
            result.setValue(i, (double) value +
                (i % result.getCols() == 0 ? 2 * value : 0)
>>>>>>> 9b279069
            );
        }
        Assertions.assertEquals(result, matrix.addColMultipleTimes(0, 1, 2d));
    }

    // endregion

    // region protected: getIndexOfRowAndCol, isDefaultValue and isValid

    @Test
    void getIndexOfRowAndColOfMatrixWithSize2() {
        TestMatrix matrix = new TestMatrix(2);
        int index = 0;
        for (int r = 0; r < matrix.getRows(); r++)
            for (int c = 0; c < matrix.getCols(); c++)
                Assertions.assertEquals(index++, matrix.getIndexOfRowAndCol(r, c));
    }

    @Test
    void isDefaultValueOfMatrixWithDefaultValueNull() {
        TestMatrix matrix = new TestMatrix(1, null);
        Assertions.assertTrue(matrix.isDefaultValue(null));
        Assertions.assertFalse(matrix.isDefaultValue(0));
        Assertions.assertFalse(matrix.isDefaultValue(1));
    }

    @Test
    void isDefaultValueOfMatrixWithDefaultValue1() {
        TestMatrix matrix = new TestMatrix(1, 1d);
        Assertions.assertFalse(matrix.isDefaultValue(null));
        Assertions.assertFalse(matrix.isDefaultValue(0));
        Assertions.assertTrue(matrix.isDefaultValue(1d));
    }

    @Test
    void isIndexValidOfMatrixWithSize2() {
        TestMatrix matrix = new TestMatrix(2);
        Assertions.assertFalse(matrix.isIndexValid(-1));
        for (int i = 0; i < matrix.size(); i++)
            Assertions.assertTrue(matrix.isIndexValid(i));
        Assertions.assertFalse(matrix.isIndexValid((int) matrix.size()));
    }

    @Test
    void isRowValidOfMatrixWithSize2() {
        TestMatrix matrix = new TestMatrix(2);
        Assertions.assertFalse(matrix.isRowValid(-1));
        for (int i = 0; i < matrix.getRows(); i++)
            Assertions.assertTrue(matrix.isRowValid(i));
        Assertions.assertFalse(matrix.isRowValid(matrix.getRows()));
    }

    @Test
    void isColValidOfMatrixWithSize2() {
        TestMatrix matrix = new TestMatrix(2);
        Assertions.assertFalse(matrix.isColValid(-1));
        for (int i = 0; i < matrix.getCols(); i++)
            Assertions.assertTrue(matrix.isColValid(i));
        Assertions.assertFalse(matrix.isColValid(matrix.getCols()));
    }

    // endregion

    // region field

    @Test
    void fieldGetter() {
        TestMatrix matrix = new TestMatrix(2);
        int index = 0;
        for (Matrix<Number>.Field field : matrix) {
            Assertions.assertEquals(index, field.getIndex());
            Assertions.assertEquals(index / matrix.getCols(), field.getRow());
            Assertions.assertEquals(index % matrix.getCols(), field.getCol());
            index++;
        }
    }

    @Test
    void fieldOverride() {
        TestMatrix matrix = new TestMatrix(2);
        Matrix<Number>.Field previous = null;
        for (Matrix<Number>.Field field : matrix) {
            if (previous != null) Assertions.assertNotEquals(previous, field);
            else Assertions.assertEquals(
                matrix.new Field(field.getIndex(), field.getValue()),
                field
            );
            Assertions.assertTrue(0 < field.hashCode());
            Assertions.assertEquals(
                field.getIndex() + ": " + field.getValue(),
                field.toString()
            );
            previous = field;
        }

        Assertions.assertThrows(IndexOutOfBoundsException.class,
            () -> matrix.new Field((int) matrix.size(), 0)
        ); // assert exception message?
    }

    // endregion
}<|MERGE_RESOLUTION|>--- conflicted
+++ resolved
@@ -1172,13 +1172,9 @@
         for (int i = 0; i < matrix.size(); i++) {
             int value = i / result.getCols() + 1;
             matrix.setValue(i, (double) value);
-<<<<<<< HEAD
             result.setValue(i,
-                (double) value + (i % result.getCols() == 0 ? 2 * value : 0)
-=======
-            result.setValue(i, (double) value +
+                (double) value +
                 (i % result.getCols() == 0 ? 2 * value : 0)
->>>>>>> 9b279069
             );
         }
         Assertions.assertEquals(result, matrix.addColMultipleTimes(0, 1, 2d));
